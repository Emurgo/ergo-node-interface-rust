//! The `NodeInterface` struct is defined which allows for interacting with an Ergo Node via Rust.

use std::convert::TryInto;
use ergo_lib::chain::ergo_state_context::{ErgoStateContext, Headers};
use ergo_lib::ergo_chain_types::{Header, PreHeader};
use crate::{BlockHeight, NanoErg, P2PKAddressString, P2SAddressString};
use ergo_lib::ergotree_ir::chain::ergo_box::ErgoBox;
use ergo_lib::ergotree_ir::chain::token::TokenId;
use reqwest::Url;
use serde_json::from_str;
use thiserror::Error;

pub type Result<T> = std::result::Result<T, NodeError>;

#[derive(Error, Debug)]
pub enum NodeError {
    #[error("The configured node is unreachable. Please ensure your config is correctly filled out and the node is running.")]
    NodeUnreachable,
    #[error("Failed reading response from node: {0}")]
    FailedParsingNodeResponse(String),
    #[error("Failed parsing JSON box from node: {0}")]
    FailedParsingBox(String),
    #[error("No Boxes Were Found.")]
    NoBoxesFound,
    #[error("An insufficient number of Ergs were found.")]
    InsufficientErgsBalance(),
    #[error("Failed registering UTXO-set scan with the node: {0}")]
    FailedRegisteringScan(String),
    #[error("The node rejected the request you provided.\nNode Response: {0}")]
    BadRequest(String),
    #[error("The node wallet has no addresses.")]
    NoAddressesInWallet,
    #[error("The node is still syncing.")]
    NodeSyncing,
    #[error("Error while processing Node Interface Config Yaml: {0}")]
    YamlError(String),
    #[error("{0}")]
    Other(String),
    #[error("Failed parsing wallet status from node: {0}")]
    FailedParsingWalletStatus(String),
    #[error("Failed to parse URL: {0}")]
    InvalidUrl(String),
    #[error("Failed to parse scan ID: {0}")]
    InvalidScanId(String),
}

/// The `NodeInterface` struct which holds the relevant Ergo node data
/// and has methods implemented to interact with the node.
#[derive(Debug, Clone)]
pub struct NodeInterface {
    pub api_key: String,
    pub url: Url,
}

pub fn is_mainnet_address(address: &str) -> bool {
    address.starts_with('9')
}

pub fn is_testnet_address(address: &str) -> bool {
    address.starts_with('3')
}

impl NodeInterface {
    /// Create a new `NodeInterface` using details about the Node
    /// Sets url to `http://ip:port` using `ip` and `port`
    pub fn new(api_key: &str, ip: &str, port: &str) -> Result<Self> {
        let url = Url::parse(("http://".to_string() + ip + ":" + port + "/").as_str())
            .map_err(|e| NodeError::InvalidUrl(e.to_string()))?;
        Ok(NodeInterface {
            api_key: api_key.to_string(),
            url,
        })
    }

    pub fn from_url(api_key: &str, url: Url) -> Self {
        NodeInterface {
            api_key: api_key.to_string(),
            url,
        }
    }

<<<<<<< HEAD
    /// Acquires unspent boxes from the blockchain by specific address
    pub fn unspent_boxes_by_address(&self, address: &P2PKAddressString, offset: u64, limit: u64) -> Result<Vec<ErgoBox>> {
        let endpoint = format!(
            "/blockchain/box/unspent/byAddress?offset={}&limit={}",
            offset,
            limit
        );
        let res = self.send_post_req(&endpoint, address.clone());
=======
    pub fn from_url_str(api_key: &str, url: &str) -> Result<Self> {
        let url = Url::parse(url).map_err(|e| NodeError::InvalidUrl(e.to_string()))?;
        Ok(NodeInterface {
            api_key: api_key.to_string(),
            url,
        })
    }

    /// Get all addresses from the node wallet
    pub fn wallet_addresses(&self) -> Result<Vec<P2PKAddressString>> {
        let endpoint = "/wallet/addresses";
        let res = self.send_get_req(endpoint)?;

        let mut addresses: Vec<String> = vec![];
        for segment in res
            .text()
            .expect("Failed to get addresses from wallet.")
            .split('\"')
        {
            let seg = segment.trim();
            if is_mainnet_address(seg) || is_testnet_address(seg) {
                addresses.push(seg.to_string());
            }
        }
        if addresses.is_empty() {
            return Err(NodeError::NoAddressesInWallet);
        }
        Ok(addresses)
    }

    /// A CLI interactive interface for prompting a user to select an address
    pub fn select_wallet_address(&self) -> Result<P2PKAddressString> {
        let address_list = self.wallet_addresses()?;
        if address_list.len() == 1 {
            return Ok(address_list[0].clone());
        }

        let mut n = 0;
        for address in &address_list {
            n += 1;
            println!("{n}. {address}");
        }
        println!("Which address would you like to select?");
        let mut input = String::new();
        if std::io::stdin().read_line(&mut input).is_ok() {
            if let Ok(input_n) = input.trim().parse::<usize>() {
                if input_n > address_list.len() || input_n < 1 {
                    println!("Please select an address within the range.");
                    return self.select_wallet_address();
                }
                return Ok(address_list[input_n - 1].clone());
            }
        }
        self.select_wallet_address()
    }

    /// Acquires unspent boxes from the node wallet
    pub fn unspent_boxes(&self) -> Result<Vec<ErgoBox>> {
        let endpoint = "/wallet/boxes/unspent?minConfirmations=0&minInclusionHeight=0";
        let res = self.send_get_req(endpoint);
>>>>>>> ba0d246f
        let res_json = self.parse_response_to_json(res)?;

        let mut box_list = vec![];

        for i in 0.. {
            let box_json = &res_json[i];
            if box_json.is_null() {
                break;
            } else if let Ok(ergo_box) = from_str(&box_json.to_string()) {
                // This condition is added due to a bug in the node indexer that returns some spent boxes as unspent.
                if box_json["spentTransactionId"].is_null() {
                    box_list.push(ergo_box);
                }
            }
        }
        Ok(box_list)
    }

    /// Acquires unspent boxes from the blockchain by specific token_id
    pub fn unspent_boxes_by_token_id(&self, token_id: &TokenId, offset: u64, limit: u64) -> Result<Vec<ErgoBox>> {
        let id: String = token_id.clone().into();
        let endpoint = format!(
            "/blockchain/box/unspent/byTokenId/{}?offset={}&limit={}",
            id,
            offset,
            limit
        );
        let res = self.send_get_req(&endpoint);
        let res_json = self.parse_response_to_json(res)?;

        let mut box_list = vec![];

        for i in 0.. {
            let box_json = &res_json[i];
            if box_json.is_null() {
                break;
            } else if let Ok(ergo_box) = from_str(&box_json.to_string()) {
                // This condition is added due to a bug in the node indexer that returns some spent boxes as unspent.
                if box_json["spentTransactionId"].is_null() {
                    box_list.push(ergo_box);
                }
            }
        }
        Ok(box_list)
    }

    /// Get the current nanoErgs balance held in the `address`
    pub fn nano_ergs_balance(&self, address: &P2PKAddressString) -> Result<NanoErg> {
        let endpoint = "/blockchain/balance";
        let res = self.send_post_req(&endpoint, address.clone());
        let res_json = self.parse_response_to_json(res)?;

        let balance = res_json["confirmed"]["nanoErgs"].clone();

        if balance.is_null() {
            Err(NodeError::NodeSyncing)
        } else {
            balance
                .as_u64()
                .ok_or_else(|| NodeError::FailedParsingNodeResponse(res_json.to_string()))
        }
    }

    /// Given a P2S Ergo address, extract the hex-encoded serialized ErgoTree (script)
    pub fn p2s_to_tree(&self, address: &P2SAddressString) -> Result<String> {
        let endpoint = "/script/addressToTree/".to_string() + address;
        let res = self.send_get_req(&endpoint);
        let res_json = self.parse_response_to_json(res)?;

        Ok(res_json["tree"].to_string())
    }

    /// Given a P2S Ergo address, convert it to a hex-encoded Sigma byte array constant
    pub fn p2s_to_bytes(&self, address: &P2SAddressString) -> Result<String> {
        let endpoint = "/script/addressToBytes/".to_string() + address;
        let res = self.send_get_req(&endpoint);
        let res_json = self.parse_response_to_json(res)?;

        Ok(res_json["bytes"].to_string())
    }

    /// Given an Ergo P2PK Address, convert it to a raw hex-encoded EC point
    pub fn p2pk_to_raw(&self, address: &P2PKAddressString) -> Result<String> {
        let endpoint = "/utils/addressToRaw/".to_string() + address;
        let res = self.send_get_req(&endpoint);
        let res_json = self.parse_response_to_json(res)?;

        Ok(res_json["raw"].to_string())
    }

    /// Given an Ergo P2PK Address, convert it to a raw hex-encoded EC point
    /// and prepend the type bytes so it is encoded and ready
    /// to be used in a register.
    pub fn p2pk_to_raw_for_register(&self, address: &P2PKAddressString) -> Result<String> {
        let add = self.p2pk_to_raw(address)?;
        Ok("07".to_string() + &add)
    }

    /// Given a raw hex-encoded EC point, convert it to a P2PK address
    pub fn raw_to_p2pk(&self, raw: &str) -> Result<P2PKAddressString> {
        let endpoint = "/utils/rawToAddress/".to_string() + raw;
        let res = self.send_get_req(&endpoint);
        let res_json = self.parse_response_to_json(res)?;

        Ok(res_json["address"].to_string())
    }

    /// Given a raw hex-encoded EC point from a register (thus with type encoded characters in front),
    /// convert it to a P2PK address
    pub fn raw_from_register_to_p2pk(&self, typed_raw: &str) -> Result<P2PKAddressString> {
        self.raw_to_p2pk(&typed_raw[2..])
    }

    /// Given a `Vec<ErgoBox>` return the given boxes (which must be part of the UTXO-set) as
    /// a vec of serialized strings in Base16 encoding
    pub fn serialize_boxes(&self, b: &[ErgoBox]) -> Result<Vec<String>> {
        Ok(b.iter()
            .map(|b| {
                self.serialized_box_from_id(&b.box_id().into())
                    .unwrap_or_else(|_| "".to_string())
            })
            .collect())
    }

    /// Given an `ErgoBox` return the given box (which must be part of the UTXO-set) as
    /// a serialized string in Base16 encoding
    pub fn serialize_box(&self, b: &ErgoBox) -> Result<String> {
        self.serialized_box_from_id(&b.box_id().into())
    }

    /// Given a box id return the given box (which must be part of the
    /// UTXO-set) as a serialized string in Base16 encoding
    pub fn serialized_box_from_id(&self, box_id: &String) -> Result<String> {
        let endpoint = "/utxo/byIdBinary/".to_string() + box_id;
        let res = self.send_get_req(&endpoint);
        let res_json = self.parse_response_to_json(res)?;

        Ok(res_json["bytes"].to_string())
    }

    /// Given a box id return the given box (which must be part of the
    /// UTXO-set) as a serialized string in Base16 encoding
    pub fn box_from_id(&self, box_id: &String) -> Result<ErgoBox> {
        let endpoint = "/utxo/byId/".to_string() + box_id;
        let res = self.send_get_req(&endpoint);
        let res_json = self.parse_response_to_json(res)?;

        if let Ok(ergo_box) = from_str(&res_json.to_string()) {
            Ok(ergo_box)
        } else {
            Err(NodeError::FailedParsingBox(res_json.pretty(2)))
        }
    }

    /// Get the current block height of the blockchain
    pub fn current_block_height(&self) -> Result<BlockHeight> {
        let endpoint = "/info";
        let res = self.send_get_req(endpoint);
        let res_json = self.parse_response_to_json(res)?;

        let height_json = res_json["fullHeight"].clone();

        if height_json.is_null() {
            Err(NodeError::NodeSyncing)
        } else {
            height_json
                .to_string()
                .parse()
                .map_err(|_| NodeError::FailedParsingNodeResponse(res_json.to_string()))
        }
    }

    /// Get the current state context of the blockchain
    pub fn get_state_context(&self) -> Result<ErgoStateContext> {
        let mut vec_headers = self.get_last_block_headers(10)?;
        vec_headers.reverse();
        let ten_headers: [Header; 10] = vec_headers.try_into().unwrap();
        let headers = Headers::from(ten_headers);
        let pre_header = PreHeader::from(headers.get(0).unwrap().clone());
        let state_context = ErgoStateContext::new(pre_header, headers);

        Ok(state_context)
    }

    /// Get the last `number` of block headers from the blockchain
    pub fn get_last_block_headers(&self, number: u32) -> Result<Vec<Header>> {
        let endpoint = format!(
            "/blocks/lastHeaders/{}",
            number
        );
        let res = self.send_get_req(&endpoint);
        let res_json = self.parse_response_to_json(res)?;

        let mut headers: Vec<Header> = vec![];

        for i in 0.. {
            let header_json = &res_json[i];
            if header_json.is_null() {
                break;
            } else if let Ok(header) = from_str(&header_json.to_string()) {
                headers.push(header);
            }
        }
        Ok(headers)
    }
<<<<<<< HEAD
=======

    /// Unlock wallet
    pub fn wallet_unlock(&self, password: &str) -> Result<bool> {
        let endpoint = "/wallet/unlock";
        let body = object! {
            pass: password,
        };

        let res = self.send_post_req(endpoint, body.to_string())?;

        if res.status().is_success() {
            Ok(true)
        } else {
            let json = self.parse_response_to_json(Ok(res))?;
            Err(NodeError::BadRequest(json["error"].to_string()))
        }
    }
}
>>>>>>> ba0d246f

    /// Checks if the blockchain indexer is active by querying the node.
    pub fn indexer_status(&self) -> Result<IndexerStatus> {
        let endpoint = "/blockchain/indexedHeight";
        let res = self.send_get_req(endpoint);
        let res_json = self.parse_response_to_json(res)?;

        let error = res_json["error"].clone();
        if !error.is_null() {
            return Ok(IndexerStatus {
                is_active: false,
                is_sync: false,
            });
        }

        let full_height = res_json["fullHeight"].as_u64().ok_or(NodeError::FailedParsingNodeResponse(res_json.to_string()))?;
        let indexed_height = res_json["indexedHeight"].as_u64().ok_or(NodeError::FailedParsingNodeResponse(res_json.to_string()))?;

        let is_sync = (full_height as i64 - indexed_height as i64).abs() < 10;
        Ok(IndexerStatus {
            is_active: true,
            is_sync,
        })
    }
}

pub struct IndexerStatus {
    pub is_active: bool,
    pub is_sync: bool,
}<|MERGE_RESOLUTION|>--- conflicted
+++ resolved
@@ -79,7 +79,14 @@
         }
     }
 
-<<<<<<< HEAD
+    pub fn from_url_str(api_key: &str, url: &str) -> Result<Self> {
+        let url = Url::parse(url).map_err(|e| NodeError::InvalidUrl(e.to_string()))?;
+        Ok(NodeInterface {
+            api_key: api_key.to_string(),
+            url,
+        })
+    }
+
     /// Acquires unspent boxes from the blockchain by specific address
     pub fn unspent_boxes_by_address(&self, address: &P2PKAddressString, offset: u64, limit: u64) -> Result<Vec<ErgoBox>> {
         let endpoint = format!(
@@ -88,68 +95,6 @@
             limit
         );
         let res = self.send_post_req(&endpoint, address.clone());
-=======
-    pub fn from_url_str(api_key: &str, url: &str) -> Result<Self> {
-        let url = Url::parse(url).map_err(|e| NodeError::InvalidUrl(e.to_string()))?;
-        Ok(NodeInterface {
-            api_key: api_key.to_string(),
-            url,
-        })
-    }
-
-    /// Get all addresses from the node wallet
-    pub fn wallet_addresses(&self) -> Result<Vec<P2PKAddressString>> {
-        let endpoint = "/wallet/addresses";
-        let res = self.send_get_req(endpoint)?;
-
-        let mut addresses: Vec<String> = vec![];
-        for segment in res
-            .text()
-            .expect("Failed to get addresses from wallet.")
-            .split('\"')
-        {
-            let seg = segment.trim();
-            if is_mainnet_address(seg) || is_testnet_address(seg) {
-                addresses.push(seg.to_string());
-            }
-        }
-        if addresses.is_empty() {
-            return Err(NodeError::NoAddressesInWallet);
-        }
-        Ok(addresses)
-    }
-
-    /// A CLI interactive interface for prompting a user to select an address
-    pub fn select_wallet_address(&self) -> Result<P2PKAddressString> {
-        let address_list = self.wallet_addresses()?;
-        if address_list.len() == 1 {
-            return Ok(address_list[0].clone());
-        }
-
-        let mut n = 0;
-        for address in &address_list {
-            n += 1;
-            println!("{n}. {address}");
-        }
-        println!("Which address would you like to select?");
-        let mut input = String::new();
-        if std::io::stdin().read_line(&mut input).is_ok() {
-            if let Ok(input_n) = input.trim().parse::<usize>() {
-                if input_n > address_list.len() || input_n < 1 {
-                    println!("Please select an address within the range.");
-                    return self.select_wallet_address();
-                }
-                return Ok(address_list[input_n - 1].clone());
-            }
-        }
-        self.select_wallet_address()
-    }
-
-    /// Acquires unspent boxes from the node wallet
-    pub fn unspent_boxes(&self) -> Result<Vec<ErgoBox>> {
-        let endpoint = "/wallet/boxes/unspent?minConfirmations=0&minInclusionHeight=0";
-        let res = self.send_get_req(endpoint);
->>>>>>> ba0d246f
         let res_json = self.parse_response_to_json(res)?;
 
         let mut box_list = vec![];
@@ -355,27 +300,6 @@
         }
         Ok(headers)
     }
-<<<<<<< HEAD
-=======
-
-    /// Unlock wallet
-    pub fn wallet_unlock(&self, password: &str) -> Result<bool> {
-        let endpoint = "/wallet/unlock";
-        let body = object! {
-            pass: password,
-        };
-
-        let res = self.send_post_req(endpoint, body.to_string())?;
-
-        if res.status().is_success() {
-            Ok(true)
-        } else {
-            let json = self.parse_response_to_json(Ok(res))?;
-            Err(NodeError::BadRequest(json["error"].to_string()))
-        }
-    }
-}
->>>>>>> ba0d246f
 
     /// Checks if the blockchain indexer is active by querying the node.
     pub fn indexer_status(&self) -> Result<IndexerStatus> {
